--- conflicted
+++ resolved
@@ -19,10 +19,7 @@
 }
 
 #include "base/common.h"
-<<<<<<< HEAD
-=======
 #include "base/types.h"
->>>>>>> 5f130d98
 #include "base/resource_desc.pb.h"
 
 namespace firmament {
@@ -32,11 +29,8 @@
 class TopologyManager {
  public:
   TopologyManager();
-<<<<<<< HEAD
   void AsProtobuf(ResourceDescriptor* topology_pb);
-=======
   vector<ResourceDescriptor> FlatResourceSet();
->>>>>>> 5f130d98
   void LoadAndParseTopology();
   void LoadAndParseSyntheticTopology(const string& topology_desc);
   void DebugPrintRawTopology();
