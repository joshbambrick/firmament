--- conflicted
+++ resolved
@@ -36,13 +36,6 @@
   optional string parent = 8;
   repeated string siblings = 9;
   repeated string children = 10;
-<<<<<<< HEAD
-  required string storage_engine = 11; 
-  //repeated TaskDescriptor task_queue = 2;
-  // ensemble(s)
-  // state
-  // optional ResourceStatsDescriptor stats = X
-=======
   optional bool schedulable = 11 [default = false];
->>>>>>> 3d242b08
+  required string storage_engine = 12; 
 }