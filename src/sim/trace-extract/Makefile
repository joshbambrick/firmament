--- conflicted
+++ resolved
@@ -3,12 +3,9 @@
 
 include $(ROOT_DIR)/include/Makefile.config
 
-<<<<<<< HEAD
 LIBS += -lboost_thread -lboost_system -lboost_regex -lboost_timer -lboost_filesystem \
         -lssl -lcrypto
-=======
 LIBS += -lboost_thread -lboost_system -lboost_regex -lboost_timer -lssl -lcrypto
->>>>>>> c4530a1c
 
 BINS = google_trace_simulator google_trace_processor google_trace_simulator_test
 #OPTFLAGS += -fsanitize=address -fno-omit-frame-pointer
