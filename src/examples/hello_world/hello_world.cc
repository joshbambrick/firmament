// The Firmament project
// Copyright (c) 2011-2012 Malte Schwarzkopf <malte.schwarzkopf@cl.cam.ac.uk>
//
// Simple "hello world" task implementation.

#include "examples/hello_world/hello_world.h"

#include <iostream>  // NOLINT
#include <cstdlib>
#include <vector>

namespace firmament {

<<<<<<< HEAD
void task_main(TaskID_t task_id, Cache_t* cache) {
  examples::hello_world::HelloWorldTask t(task_id);
=======
void task_main(TaskLib* task_lib, TaskID_t task_id,
               vector<char*>* arg_vec) {
  examples::hello_world::HelloWorldTask t(task_lib, task_id);
>>>>>>> 3d242b08
  LOG(INFO) << "Called task_main, starting " << t;
  t.Invoke();
}

namespace examples {
namespace hello_world {

void HelloWorldTask::Invoke() {
  LOG(INFO) << "Hello world (log)!";
  std::cout << "Hello world (stdout)!\n";
  std::cerr << "Hello world (stderr)!\n";
}

}  // namespace hello_world
}  // namespace examples
}  // namespace firmament<|MERGE_RESOLUTION|>--- conflicted
+++ resolved
@@ -11,14 +11,9 @@
 
 namespace firmament {
 
-<<<<<<< HEAD
-void task_main(TaskID_t task_id, Cache_t* cache) {
-  examples::hello_world::HelloWorldTask t(task_id);
-=======
 void task_main(TaskLib* task_lib, TaskID_t task_id,
                vector<char*>* arg_vec) {
   examples::hello_world::HelloWorldTask t(task_lib, task_id);
->>>>>>> 3d242b08
   LOG(INFO) << "Called task_main, starting " << t;
   t.Invoke();
 }
