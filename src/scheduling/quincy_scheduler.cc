--- conflicted
+++ resolved
@@ -72,12 +72,8 @@
       VLOG(1) << "Using the random cost model";
       break;
     case FlowSchedulingCostModelType::COST_MODEL_COCO:
-<<<<<<< HEAD
       cost_model = new CocoCostModel(resource_map, task_map, leaf_res_ids_,
                                      knowledge_base_);
-=======
-      cost_model_ = new CocoCostModel(task_map, leaf_res_ids_, knowledge_base_);
->>>>>>> e9ec1426
       VLOG(1) << "Using the coco cost model";
       break;
     case FlowSchedulingCostModelType::COST_MODEL_SJF:
