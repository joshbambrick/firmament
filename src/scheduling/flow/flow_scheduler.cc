--- conflicted
+++ resolved
@@ -259,14 +259,11 @@
 }
 
 uint64_t FlowScheduler::RunSchedulingIteration() {
-<<<<<<< HEAD
   // If this is the first iteration ever, we should ensure that the cost
   // model's notion of statistics is correct.
   if (solver_dispatcher_->seq_num() == 0)
     UpdateCostModelResourceStats();
 
-  // Run the flow solver! This is where all the juicy goodness happens :)
-=======
   // If it's time to revisit time-dependent costs, do so now, just before
   // we run the solver.
   uint64_t cur_time = GetCurrentTimestamp();
@@ -292,8 +289,7 @@
     flow_graph_->UpdateTimeDependentCosts(&job_vec);
     last_updated_time_dependent_costs_ = cur_time;
   }
-  // Run the solver to get the latest scheduling assignments
->>>>>>> e2e41cf2
+  // Run the flow solver! This is where all the juicy goodness happens :)
   multimap<uint64_t, uint64_t>* task_mappings = solver_dispatcher_->Run();
   // Solver's done, let's post-process the results.
   multimap<uint64_t, uint64_t>::iterator it;
