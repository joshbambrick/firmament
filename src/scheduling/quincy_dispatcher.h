// The Firmament project
// Copyright (c) 2015 Ionel Gog <ionel.gog@cl.cam.ac.uk>
#ifndef FIRMAMENT_ENGINE_QUINCY_DISPATCHER_H
#define FIRMAMENT_ENGINE_QUINCY_DISPATCHER_H

#include <map>
#include <string>
#include <vector>

#include "base/common.h"
#include "scheduling/dimacs_exporter.h"
#include "scheduling/flow_graph.h"
#include "scheduling/scheduling_delta.pb.h"

namespace firmament {
namespace scheduler {

class QuincyDispatcher {
 public:
  QuincyDispatcher(shared_ptr<FlowGraph> flow_graph, bool solver_ran_once)
    : flow_graph_(flow_graph),
      solver_ran_once_(solver_ran_once),
      debug_seq_num_(0) {
  }

<<<<<<< HEAD
  multimap<uint64_t, uint64_t>* Run(
  		            double *algorithm_time = NULL, double *flowsolver_time = NULL,
                  FILE *graph_output = NULL);
  void NodeBindingToSchedulingDelta(const FlowGraphNode& src, const FlowGraphNode& dst,
                           unordered_map<TaskID_t, ResourceID_t>* task_bindings,
	                         SchedulingDelta* delta);
=======
  multimap<uint64_t, uint64_t>* Run(double *algorithm_time = NULL,
                                    double *flowsolver_time = NULL,
                                    FILE *graph_output = NULL);
  void NodeBindingToSchedulingDelta(const FlowGraphNode& src, const FlowGraphNode& dst,
                                    unordered_map<TaskID_t, ResourceID_t>* task_bindings,
                                    SchedulingDelta* delta);
>>>>>>> c4530a1c
  uint64_t seq_num() const {
    return debug_seq_num_;
  }

 private:
  uint64_t AssignNode(vector< map< uint64_t, uint64_t > >* extracted_flow,
                      uint64_t node);
  multimap<uint64_t, uint64_t>* GetMappings(
      vector< map< uint64_t, uint64_t > >* extracted_flow,
      unordered_set<uint64_t> leaves, uint64_t sink);
  multimap<uint64_t, uint64_t>* ReadOutput(double *time);
  vector< map< uint64_t, uint64_t> >* ReadFlowGraph(FILE* fptr,
                                                    uint64_t num_vertices);
  multimap<uint64_t, uint64_t>* ReadTaskMappingChanges(FILE* fptr);
<<<<<<< HEAD
  void SolverConfiguration(const string& solver,
  		                  string* binary, vector<string> *args);
=======
  void SolverConfiguration(const string& solver, string* binary,
                           vector<string> *args);
  friend void *ExportToSolver(void *x);
>>>>>>> c4530a1c

  shared_ptr<FlowGraph> flow_graph_;
  // DIMACS exporter for interfacing to the solver
  DIMACSExporter exporter_;
  // Boolean that indicates if the solver has knowledge of the flow graph (i.e.
  // it is set after the initial from scratch run of the solver).
  bool solver_ran_once_;
  // Debug sequence number (for solver input/output files written to /tmp)
  uint64_t debug_seq_num_;

  // FDs used to communicate with the solver.
  int errfd_[2];
  int outfd_[2];
  int infd_[2];
  FILE* to_solver_;
  FILE* from_solver_;
  FILE* from_solver_stderr_;
<<<<<<< HEAD

  friend void *export_to_solver(void *x);
=======
>>>>>>> c4530a1c
};

} // namespace scheduler
} // namespace firmament

#endif // FIRMAMENT_ENGINE_QUINCY_DISPATCHER_H<|MERGE_RESOLUTION|>--- conflicted
+++ resolved
@@ -23,21 +23,12 @@
       debug_seq_num_(0) {
   }
 
-<<<<<<< HEAD
-  multimap<uint64_t, uint64_t>* Run(
-  		            double *algorithm_time = NULL, double *flowsolver_time = NULL,
-                  FILE *graph_output = NULL);
-  void NodeBindingToSchedulingDelta(const FlowGraphNode& src, const FlowGraphNode& dst,
-                           unordered_map<TaskID_t, ResourceID_t>* task_bindings,
-	                         SchedulingDelta* delta);
-=======
   multimap<uint64_t, uint64_t>* Run(double *algorithm_time = NULL,
                                     double *flowsolver_time = NULL,
                                     FILE *graph_output = NULL);
   void NodeBindingToSchedulingDelta(const FlowGraphNode& src, const FlowGraphNode& dst,
                                     unordered_map<TaskID_t, ResourceID_t>* task_bindings,
                                     SchedulingDelta* delta);
->>>>>>> c4530a1c
   uint64_t seq_num() const {
     return debug_seq_num_;
   }
@@ -52,14 +43,9 @@
   vector< map< uint64_t, uint64_t> >* ReadFlowGraph(FILE* fptr,
                                                     uint64_t num_vertices);
   multimap<uint64_t, uint64_t>* ReadTaskMappingChanges(FILE* fptr);
-<<<<<<< HEAD
-  void SolverConfiguration(const string& solver,
-  		                  string* binary, vector<string> *args);
-=======
   void SolverConfiguration(const string& solver, string* binary,
                            vector<string> *args);
   friend void *ExportToSolver(void *x);
->>>>>>> c4530a1c
 
   shared_ptr<FlowGraph> flow_graph_;
   // DIMACS exporter for interfacing to the solver
@@ -77,11 +63,8 @@
   FILE* to_solver_;
   FILE* from_solver_;
   FILE* from_solver_stderr_;
-<<<<<<< HEAD
 
   friend void *export_to_solver(void *x);
-=======
->>>>>>> c4530a1c
 };
 
 } // namespace scheduler
